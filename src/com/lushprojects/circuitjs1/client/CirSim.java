--- conflicted
+++ resolved
@@ -3081,13 +3081,8 @@
 	    tm = System.currentTimeMillis();
 	    lit = tm;
 	    // Check whether enough time has elapsed to perform an *additional* iteration after
-<<<<<<< HEAD
 	    // those we have already completed.  But limit total computation time to 50ms (20fps) by default
 	    if ((timeStepCount-timeStepCountAtFrameStart)*1000 >= steprate*(tm-lastIterTime) || (tm-lastFrameTime > frameTimeLimit))
-=======
-	    // those we have already completed.  But limit total computation time to 50ms (20fps)
-	    if ((timeStepCount-timeStepCountAtFrameStart)*1000 >= steprate*(tm-lastIterTime) || (tm-lastFrameTime > 50))
->>>>>>> bac7c87e
 		break;
 	    if (!simRunning)
 		break;
