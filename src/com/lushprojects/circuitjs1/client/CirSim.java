--- conflicted
+++ resolved
@@ -824,12 +824,9 @@
     	activeBlocMenuBar.addItem(getClassCheckItem(LS("Add Schmitt Trigger (Inverting)"), "InvertingSchmittElm"));
     	activeBlocMenuBar.addItem(getClassCheckItem(LS("Add CCII+"), "CC2Elm"));
     	activeBlocMenuBar.addItem(getClassCheckItem(LS("Add CCII-"), "CC2NegElm"));
-<<<<<<< HEAD
     	activeBlocMenuBar.addItem(getClassCheckItem(LS("Add Comparator (Hi-Z/GND output)"), "ComparatorElm"));
     	activeBlocMenuBar.addItem(getClassCheckItem(LS("Add OTA (LM13700 style)"), "OTAElm"));
-=======
 //    	activeBlocMenuBar.addItem(getClassCheckItem(LS("Add Custom Device"), "CustomAnalogElm"));
->>>>>>> ecda4ecd
     	mainMenuBar.addItem(SafeHtmlUtils.fromTrustedString(CheckboxMenuItem.checkBoxHtml+LS("&nbsp;</div>Active Building Blocks")), activeBlocMenuBar);
     	
     	MenuBar gateMenuBar = new MenuBar(true);
@@ -1981,43 +1978,6 @@
 	    for (j = 0; j != matrixSize; j++)
 		origMatrix[i][j] = circuitMatrix[i][j];
 	circuitNeedsMap = true;
-<<<<<<< HEAD
-
-	/*
-	System.out.println("matrixSize = " + matrixSize + " " + circuitNonLinear);
-	for (j = 0; j != circuitMatrixSize; j++) {
-	    for (i = 0; i != circuitMatrixSize; i++)
-		System.out.print(circuitMatrix[j][i] + " ");
-	    System.out.print("  " + circuitRightSide[j] + "\n");
-	}
-	System.out.print("\n");*/
-
-	// if a matrix is linear, we can do the lu_factor here instead of
-	// needing to do it every frame
-	if (!circuitNonLinear) {
-	    if (!lu_factor(circuitMatrix, circuitMatrixSize, circuitPermute)) {
-		stop(LS("Singular matrix!"), null);
-		return;
-	    }
-	}
-	
-	// show resistance in voltage sources if there's only one
-	boolean gotVoltageSource = false;
-	showResistanceInVoltageSources = true;
-	for (i = 0; i != elmList.size(); i++) {
-	    CircuitElm ce = getElm(i);
-	    if (ce instanceof VoltageElm) {
-		if (gotVoltageSource)
-		    showResistanceInVoltageSources = false;
-		else
-		    gotVoltageSource = true;
-	    }
-	}
-	
-	dumpNodelist();
-
-=======
->>>>>>> ecda4ecd
     }
     
     // make list of posts we need to draw.  posts shared by 2 elements should be hidden, all
@@ -4638,7 +4598,6 @@
 		return (CircuitElm) new DataRecorderElm(x1, y1);
     	if (n=="AudioOutputElm")
 		return (CircuitElm) new AudioOutputElm(x1, y1);
-<<<<<<< HEAD
     	if (n=="NDarlingtonElm")
 		return (CircuitElm) new NDarlingtonElm(x1, y1);
     	if (n=="PDarlingtonElm")
@@ -4647,12 +4606,10 @@
 		return (CircuitElm) new ComparatorElm(x1, y1);
     	if (n=="OTAElm")
 		return (CircuitElm) new OTAElm(x1, y1);
-=======
     	if (n=="NoiseElm")
 		return (CircuitElm) new NoiseElm(x1, y1);
     	if (n=="CustomAnalogElm")
 		return (CircuitElm) new CustomAnalogElm(x1, y1);
->>>>>>> ecda4ecd
     	return null;
     }
     
