--- conflicted
+++ resolved
@@ -5923,11 +5923,8 @@
     	case 214: return new CCVSElm(x1, y1, x2, y2, f, st);
     	case 215: return new CCCSElm(x1, y1, x2, y2, f, st);
     	case 216: return new OhmMeterElm(x1, y1, x2, y2, f, st);
-<<<<<<< HEAD
+    	case 300: return new VariableCapacitorElm(x1, y1, x2, y2, f, st);
     	case 301: return new VariableInductorElm(x1, y1, x2, y2, f, st);
-=======
-    	case 300: return new VariableCapacitorElm(x1, y1, x2, y2, f, st);
->>>>>>> 82eecbc9
 	case 350: return new ThermistorNTCElm(x1, y1, x2, y2, f, st);
     	case 368: return new TestPointElm(x1, y1, x2, y2, f, st);
     	case 370: return new AmmeterElm(x1, y1, x2, y2, f, st);
